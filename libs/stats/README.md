# ODC Statistician

Statistician is a framework of tools for generating statistical summaries of
large collections of Earth Observation Imagery managed in an Open
Datacube Instance. It is a spiritual successor to [datacube-stats](https://github.com/opendatacube/datacube-stats/),
but intended to run in a cloud environment rather than on a HPC.

It has already run at continental scale to produce annual geomedian summaries of all of Africa based on Sentinel-2 data.

It is still under development, including adding support for processing sibling products, eg. Water Observations together with Surface Reflectance Quality classifications.


## Installation

```
pip install --extra-index-url="https://packages.dea.ga.gov.au" odc-stats
```

## Usage

Statistician offers a set of tools to generate clear pixel count and geometric median on Sentinel-2 and Landsat satellite images.
Running statistician requires a few steps, to prepare and cache the input data, set up the configuration file


<<<<<<< HEAD

### Steps to run statistician

### 1 - Save tasks
=======

### Steps to run statistician

### 1 - Save tasks

From your Sandbox (or a machine that has access to your an ODC database), run:

```
odc-stats save-tasks --frequency annual --grid au-30  ga_ls8c_ard_3
```

Running this command generates a set of files:

1. a CSV file listing all tasks for all the years in the database
2. a dataset cache file used by statistician when running jobs
3. A GeoJSON file per year, for visualising the prospective run

```
ga_ls8c_ard_3_all-2013--P1Y.geojson
ga_ls8c_ard_3_all-2014--P1Y.geojson
ga_ls8c_ard_3_all-2015--P1Y.geojson
ga_ls8c_ard_3_all-2016--P1Y.geojson
ga_ls8c_ard_3_all-2017--P1Y.geojson
ga_ls8c_ard_3_all-2018--P1Y.geojson
ga_ls8c_ard_3_all-2019--P1Y.geojson
ga_ls8c_ard_3_all-2020--P1Y.geojson
ga_ls8c_ard_3_all-2021--P1Y.geojson
ga_ls8c_ard_3_all.csv
ga_ls8c_ard_3_all.db
```

The CSV file contains the list of tasks for all the years and consists of x, y coordinates of each destination tile, as well as the counts of datasets and satellite observations.

GeoJSON files are useful when selecting test regions as well as for debugging specific tasks - see the example below from Landsat-8, 2015.  This example shows a tile from an Australian coastal region near Sydney.

<img src="odc/stats/stats/auxiliary/screenshot-L8-2015.png" alt="drawing" width="1000"/>


### 2 - Run Statistician

To actually run Statistician to produce some output data, it requires:

1. A **task cache/database**, as generated in the previous step.
2. A **YAML configuration file** describing the calculations to perform, 
   where to output data, what metadata to attach, etc. 
   
Statistician has multiple different execution modes:

1. Execute a single task. Useful when testing.
2. Execute a set of tasks from the task database.
3. Pull tasks continuously from an SQS queue and exit when the queue is empty.
   See [Orchestration](#orchestration) below for running large jobs.

A sample command to run a single task:
>>>>>>> 4c171c4b

From your Sandbox (or a machine that has access to your an ODC database), run:

```
odc-stats save-tasks --frequency annual --grid au-30  ga_ls8c_ard_3
```
<<<<<<< HEAD

Running this command generates a set of files:

1. a CSV file listing all tasks for all the years in the database
2. a dataset cache file used by statistician when running jobs
3. A GeoJSON file per year, for visualising the prospective run

```
ga_ls8c_ard_3_all-2013--P1Y.geojson
ga_ls8c_ard_3_all-2014--P1Y.geojson
ga_ls8c_ard_3_all-2015--P1Y.geojson
ga_ls8c_ard_3_all-2016--P1Y.geojson
ga_ls8c_ard_3_all-2017--P1Y.geojson
ga_ls8c_ard_3_all-2018--P1Y.geojson
ga_ls8c_ard_3_all-2019--P1Y.geojson
ga_ls8c_ard_3_all-2020--P1Y.geojson
ga_ls8c_ard_3_all-2021--P1Y.geojson
ga_ls8c_ard_3_all.csv
ga_ls8c_ard_3_all.db
```

The CSV file contains the list of tasks for all the years and consists of x, y coordinates of each destination tile, as well as the counts of datasets and satellite observations.

GeoJSON files are useful when selecting test regions as well as for debugging specific tasks - see the example below from Landsat-8, 2015.  This example shows a tile from an Australian coastal region near Sydney.

<img src="odc/stats/stats/auxiliary/screenshot-L8-2015.png" alt="drawing" width="1000"/>


### 2 - Run Statistician

To actually run Statistician to produce some output data, it requires:

1. A **task cache/database**, as generated in the previous step.
2. A **YAML configuration file** describing the calculations to perform, 
   where to output data, what metadata to attach, etc. 
   
Statistician has multiple different execution modes:

1. Execute a single task. Useful when testing.
2. Execute a set of tasks from the task database.
3. Pull tasks continuously from an SQS queue and exit when the queue is empty.
   See [Orchestration](#orchestration) below for running large jobs.

A sample command to run a single task:

```
odc-stats run ga_ls8c_ard_3_all.db  2015--P1Y/41/13 --threads=16 --memory-limit=60Gi --resolution=30 --config cfg.yaml --location file:///localpath/
```

```
Usage: odc-stats run [OPTIONS] FILEDB [TASKS]...

  Run Stats.

  Task could be one of the 3 things

  1. Comma-separated triplet: period,x,y or 'x[+-]<int>/y[+-]<int>/period
     2019--P1Y,+003,-004
     2019--P1Y/3/-4          `/` is also accepted
     x+003/y-004/2019--P1Y   is accepted as well
  2. A zero based index
  3. A slice following python convention <start>:<stop>[:<step]
      ::10 -- every tenth task: 0,10,20,..
     1::10 -- every tenth but skip first one 1, 11, 21 ..
      :100 -- first 100 tasks

  If no tasks are supplied and --from-sqs is not used, the whole file will
  be processed.
```

Where `cfg.yaml` contains the following configuration (a sample from a geomedian run):
```yaml
plugin: gm-ls
plugin_config:
  resampling: bilinear
  bands: ["blue", "red", "green", "nir", "swir1", "swir2"]
  rgb_bands: ["red", "green", "blue"]
  mask_band: fmask
  cloud_classes: ["shadow", "cloud"]
  filters: [0, 0] 
  aux_names:
    smad: sdev
    emad: edev
    bcmad: bcdev
    count: count
product:
  name: ga_ls8c_nbart_gm_cyear_3
  short_name: ga_ls8c_nbart_gm_cyear_3 
  version: 3.0.0
  product_family: geomedian
max_processing_time: 3600
job_queue_max_lease: 300
renew_safety_margin: 60
future_poll_interval: 2
s3_acl: public-read
# Generic product attributes
cog_opts:
  zlevel: 9
  overrides:
    rgba:
      compress: JPEG
      jpeg_quality: 90
```

Note that configurations will vary between different products. See this [sample configuration for Australian Landsat-8](https://bitbucket.org/geoscienceaustralia/datakube-apps/src/develop/workspaces/dea-dev/processing/06_stats.yaml).

=======
odc-stats run ga_ls8c_ard_3_all.db \
 2015--P1Y/41/13 \
 --config cfg.yaml \
 --resolution=30 \
 --location file:///localpath/ \
 --threads=16 \
 --memory-limit=60Gi
```

```
Usage: odc-stats run [OPTIONS] FILEDB [TASKS]...

  Run Stats.

  Task could be one of the 3 things

  1. Comma-separated triplet: period,x,y or 'x[+-]<int>/y[+-]<int>/period
     2019--P1Y,+003,-004
     2019--P1Y/3/-4          `/` is also accepted
     x+003/y-004/2019--P1Y   is accepted as well
  2. A zero based index
  3. A slice following python convention <start>:<stop>[:<step]
      ::10 -- every tenth task: 0,10,20,..
     1::10 -- every tenth but skip first one 1, 11, 21 ..
      :100 -- first 100 tasks

  If no tasks are supplied and --from-sqs is not used, the whole file will
  be processed.
```

Where `cfg.yaml` contains the following configuration (a sample from a geomedian run):
```yaml
plugin: gm-ls
plugin_config:
  resampling: bilinear
  bands: ["blue", "red", "green", "nir", "swir1", "swir2"]
  rgb_bands: ["red", "green", "blue"]
  mask_band: fmask
  cloud_classes: ["shadow", "cloud"]
  filters: [0, 0] 
  aux_names:
    smad: sdev
    emad: edev
    bcmad: bcdev
    count: count
product:
  name: ga_ls8c_nbart_gm_cyear_3
  short_name: ga_ls8c_nbart_gm_cyear_3 
  version: 3.0.0
  product_family: geomedian
max_processing_time: 3600
job_queue_max_lease: 300
renew_safety_margin: 60
future_poll_interval: 2
s3_acl: public-read
# Generic product attributes
cog_opts:
  zlevel: 9
  overrides:
    rgba:
      compress: JPEG
      jpeg_quality: 90
```

Note that configurations will vary between different products. See this [sample configuration for Australian Landsat-8](https://bitbucket.org/geoscienceaustralia/datakube-apps/src/develop/workspaces/dea-dev/processing/06_stats.yaml).

It is also possible to define custom plugins outside of `odc.stats.*`. To do that, define class deriving from `odc.stats.model.StatsPluginInterface` and implement `.input_data` and `.reduce` methods. You can then specify fully qualified name of your custom plugin in `cfg.yaml`.

```yaml
plugin: mycustomlib.SomePluginOfMine
plugin_config:
   param1: 100
   param2: "string param"
   # ...
```

>>>>>>> 4c171c4b
## Orchestration

> :warning: **This documentation section references some private configuration**
>
> Also, Statistician Orchestration is still under development. As it stabilising look here
> for more information.

To run Statistician on a large volume of data, use the Statistician orchestration tool which relies on SQS queues and Kubernetes jobs.
Before running a job, you will need to create the necessary infrastructures by running the step 1 described below.

### 1. Create queues and a user 
Each user will need to create a user and a queue to publish their tasks to.
Note that each queue will have a corresponding dead letter queue. 

The user and the queue will be created using a Terraform module which contains code similar to the following:

<<<<<<< HEAD
```
=======
```terraform
>>>>>>> 4c171c4b
module "odc_stats_geomedian" {

  source = "../../../modules/statistician"

  stats_process = "geomedian"

  destination_bucket = "destination-bucket-name"
  destination_path   = "gm_s2_annual"

  test_bucket = "test-bucket-name"

  cluster_id = local.cluster_id
  owner      = local.owner
}
```
The statistician process name is used to name the user and the queue, and the destination and test buckets specifies the output locations in which this user has access to.

For an example, check the following file:
```
https://bitbucket.org/geoscienceaustralia/datakube/src/master/workspaces/deafrica-dev/03_odc_k8s_apps/stats_procesing.tf
```
Once you created a file similar to the above file, run the datakube pipeline:

<img src="odc/stats/stats/auxiliary/screenshot-pipeline.png" alt="drawing" width="1000"/>


### 2. Publish tasks 

```
odc-stats publish-tasks s3-bucket/s3-prefix/ga_ls8c_nbart_gm_cyear_3.db  stats-queue [task-id/index] --dry-run
```
This function populates  ```stats-queue``` from the cache file. Each message contains a tile id or an index. An example of a tile id is shown below:

```x+003/y+004/2019--P1Y```

```publish-tasks``` publishes all the messages in the cache file by default.
However, the command offers an option to publish a subset of tasks based on their indexes from the CSV file.
For example, if your CSV file contains tasks across multiple years, you can just publish tasks belonging to a particular year by providing the range:

```
tasks=$(shuf -i  1000-2000)
```

Where 1000 to 2000 covers the indexes for a single year.
Always run with the dryrun option and check tasks against the CSV file to ensure you're publishing the correct set of indexes.

### 3. Run tasks 

To run a job, create a job template.
The job template is a YAML file which uses the AWS user and the queue that you created in step 1 and specifies your run configurations.
This includes, location of the cache file containing the status of the dataset, the queue containing the list of tasks to process, AWS node group types to be deployed, resource requests and limits, plugin and product configs.
An example of the job definition for running geometric median on Landsat-8 can be found in the following location.


<span style="color:red">WARNING:  Do not run the following configurations directly as it will overwrite existing data.  Always change the output directory, user and the queue to point to the infrastructure which you created in step 1.</span>
```
https://bitbucket.org/geoscienceaustralia/datakube-apps/src/develop/workspaces/dea-dev/processing/06_stats.yaml
```

The following command will start your job.  This will create n pods where n is the number of replicas specified in your template.
```
kp apply -f path-to-job-template
```

When you run statistician using jobs, tasks that are tried three times and have failed, will end up in the dead letter queue.
The user can then find the logs corresponding to these tasks and identify why they failed.
If the failure is due to resource limits, a rerun will usually pass.
However, if failure is due to issues such as bad datasets, you need to archive the bad datasets and regenerate your cache file before restarting the job.

### Issues 

During the run, monitor the number of inflight messages.
This can be done from the cli or the dashboard.
Counts of inflight messages should be the same as (or close to) the number of pod/replicas.

Currently when the jobs complete, pods do not shutdown cleanly due to an error in the dask library.
In order to ensure assigned EC2 instances are released, you need to delete the job manually by running the following command:

``` 
kp delete -f path-to-job-template.yaml
```

Monitor the AWS Autoscaling Groups and ensure they are reduced to 0 once the job has completed.
There is a delay of about 10 minutes before ASGs are released. 

### 4. Redrive queue
For tasks that have failed and need to be retried, they can be redirected to the main statistician queue using the following command:

```
redrive-queue stats-dead-letter-queue-name  dead-letter-queue-name 
```

### Monitoring

Grafana is a powerful tool for monitoring statistician jobs and pods.
You can query all the logs for a single job, to detect errors, or drill down into logs of a particular pod to identify specific issues for tasks.
To use this, log into the grafana which corresponds to the cluster that you're running the job in, from the left panel, select ```Explore```, change the explore method to ```Loki```, from log label, select ```job_name``` and then select your job name for example, ```stats-geomedian```.
You can now run a query on the log of the selected job:

<img src="odc/stats/stats/auxiliary/screenshot-grafana.png" alt="drawing" width="1000"/>
<|MERGE_RESOLUTION|>--- conflicted
+++ resolved
@@ -22,12 +22,6 @@
 Running statistician requires a few steps, to prepare and cache the input data, set up the configuration file
 
 
-<<<<<<< HEAD
-
-### Steps to run statistician
-
-### 1 - Save tasks
-=======
 
 ### Steps to run statistician
 
@@ -82,61 +76,15 @@
    See [Orchestration](#orchestration) below for running large jobs.
 
 A sample command to run a single task:
->>>>>>> 4c171c4b
-
-From your Sandbox (or a machine that has access to your an ODC database), run:
-
-```
-odc-stats save-tasks --frequency annual --grid au-30  ga_ls8c_ard_3
-```
-<<<<<<< HEAD
-
-Running this command generates a set of files:
-
-1. a CSV file listing all tasks for all the years in the database
-2. a dataset cache file used by statistician when running jobs
-3. A GeoJSON file per year, for visualising the prospective run
-
-```
-ga_ls8c_ard_3_all-2013--P1Y.geojson
-ga_ls8c_ard_3_all-2014--P1Y.geojson
-ga_ls8c_ard_3_all-2015--P1Y.geojson
-ga_ls8c_ard_3_all-2016--P1Y.geojson
-ga_ls8c_ard_3_all-2017--P1Y.geojson
-ga_ls8c_ard_3_all-2018--P1Y.geojson
-ga_ls8c_ard_3_all-2019--P1Y.geojson
-ga_ls8c_ard_3_all-2020--P1Y.geojson
-ga_ls8c_ard_3_all-2021--P1Y.geojson
-ga_ls8c_ard_3_all.csv
-ga_ls8c_ard_3_all.db
-```
-
-The CSV file contains the list of tasks for all the years and consists of x, y coordinates of each destination tile, as well as the counts of datasets and satellite observations.
-
-GeoJSON files are useful when selecting test regions as well as for debugging specific tasks - see the example below from Landsat-8, 2015.  This example shows a tile from an Australian coastal region near Sydney.
-
-<img src="odc/stats/stats/auxiliary/screenshot-L8-2015.png" alt="drawing" width="1000"/>
-
-
-### 2 - Run Statistician
-
-To actually run Statistician to produce some output data, it requires:
-
-1. A **task cache/database**, as generated in the previous step.
-2. A **YAML configuration file** describing the calculations to perform, 
-   where to output data, what metadata to attach, etc. 
-   
-Statistician has multiple different execution modes:
-
-1. Execute a single task. Useful when testing.
-2. Execute a set of tasks from the task database.
-3. Pull tasks continuously from an SQS queue and exit when the queue is empty.
-   See [Orchestration](#orchestration) below for running large jobs.
-
-A sample command to run a single task:
-
-```
-odc-stats run ga_ls8c_ard_3_all.db  2015--P1Y/41/13 --threads=16 --memory-limit=60Gi --resolution=30 --config cfg.yaml --location file:///localpath/
+
+```
+odc-stats run ga_ls8c_ard_3_all.db \
+ 2015--P1Y/41/13 \
+ --config cfg.yaml \
+ --resolution=30 \
+ --location file:///localpath/ \
+ --threads=16 \
+ --memory-limit=60Gi
 ```
 
 ```
@@ -196,73 +144,6 @@
 
 Note that configurations will vary between different products. See this [sample configuration for Australian Landsat-8](https://bitbucket.org/geoscienceaustralia/datakube-apps/src/develop/workspaces/dea-dev/processing/06_stats.yaml).
 
-=======
-odc-stats run ga_ls8c_ard_3_all.db \
- 2015--P1Y/41/13 \
- --config cfg.yaml \
- --resolution=30 \
- --location file:///localpath/ \
- --threads=16 \
- --memory-limit=60Gi
-```
-
-```
-Usage: odc-stats run [OPTIONS] FILEDB [TASKS]...
-
-  Run Stats.
-
-  Task could be one of the 3 things
-
-  1. Comma-separated triplet: period,x,y or 'x[+-]<int>/y[+-]<int>/period
-     2019--P1Y,+003,-004
-     2019--P1Y/3/-4          `/` is also accepted
-     x+003/y-004/2019--P1Y   is accepted as well
-  2. A zero based index
-  3. A slice following python convention <start>:<stop>[:<step]
-      ::10 -- every tenth task: 0,10,20,..
-     1::10 -- every tenth but skip first one 1, 11, 21 ..
-      :100 -- first 100 tasks
-
-  If no tasks are supplied and --from-sqs is not used, the whole file will
-  be processed.
-```
-
-Where `cfg.yaml` contains the following configuration (a sample from a geomedian run):
-```yaml
-plugin: gm-ls
-plugin_config:
-  resampling: bilinear
-  bands: ["blue", "red", "green", "nir", "swir1", "swir2"]
-  rgb_bands: ["red", "green", "blue"]
-  mask_band: fmask
-  cloud_classes: ["shadow", "cloud"]
-  filters: [0, 0] 
-  aux_names:
-    smad: sdev
-    emad: edev
-    bcmad: bcdev
-    count: count
-product:
-  name: ga_ls8c_nbart_gm_cyear_3
-  short_name: ga_ls8c_nbart_gm_cyear_3 
-  version: 3.0.0
-  product_family: geomedian
-max_processing_time: 3600
-job_queue_max_lease: 300
-renew_safety_margin: 60
-future_poll_interval: 2
-s3_acl: public-read
-# Generic product attributes
-cog_opts:
-  zlevel: 9
-  overrides:
-    rgba:
-      compress: JPEG
-      jpeg_quality: 90
-```
-
-Note that configurations will vary between different products. See this [sample configuration for Australian Landsat-8](https://bitbucket.org/geoscienceaustralia/datakube-apps/src/develop/workspaces/dea-dev/processing/06_stats.yaml).
-
 It is also possible to define custom plugins outside of `odc.stats.*`. To do that, define class deriving from `odc.stats.model.StatsPluginInterface` and implement `.input_data` and `.reduce` methods. You can then specify fully qualified name of your custom plugin in `cfg.yaml`.
 
 ```yaml
@@ -273,7 +154,6 @@
    # ...
 ```
 
->>>>>>> 4c171c4b
 ## Orchestration
 
 > :warning: **This documentation section references some private configuration**
@@ -290,11 +170,7 @@
 
 The user and the queue will be created using a Terraform module which contains code similar to the following:
 
-<<<<<<< HEAD
-```
-=======
 ```terraform
->>>>>>> 4c171c4b
 module "odc_stats_geomedian" {
 
   source = "../../../modules/statistician"
