--- conflicted
+++ resolved
@@ -35,17 +35,14 @@
     import importlib
 
     # TODO: make that more automatic
-<<<<<<< HEAD
-    modules = ["odc.stats._pq", "odc.stats._gm", "odc.stats._wofs", "odc.stats._fc_percentiles", "odc.stats._gm_ls_bitmask"]
-=======
     modules = [
         "odc.stats._fc_percentiles",
         "odc.stats._gm",
+        "odc.stats._gm_ls_bitmask"
         "odc.stats._pq",
         "odc.stats._pq_bitmask",
         "odc.stats._wofs",
     ]
->>>>>>> 11e95683
 
     for mod in modules:
         try:
